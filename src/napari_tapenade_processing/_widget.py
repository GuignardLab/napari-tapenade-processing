import glob
import json
import os
import time
import warnings
from collections import OrderedDict
from functools import partial
from pathlib import Path
from typing import TYPE_CHECKING

import napari.utils
import numpy as np
import tifffile
from magicgui.widgets import (
    CheckBox,
    ComboBox,
    Container,
    EmptyWidget,
    Label,
    create_widget,
)
from napari.layers import Image
from natsort import natsorted
from qtpy.QtCore import Qt
from qtpy.QtGui import QPixmap
from qtpy.QtWidgets import (
    QComboBox,
    QLabel,
    QStackedWidget,
    QTabWidget,
    QVBoxLayout,
    QWidget,
)
from tapenade.preprocessing import (
    align_array_major_axis,
    align_array_major_axis_from_files,
    change_array_pixelsize,
    compute_mask,
    crop_array_using_mask,
    crop_array_using_mask_from_files,
    local_image_equalization,
    masked_gaussian_smoothing,
    normalize_intensity,
<<<<<<< HEAD
    reorganize_array_dimension,
=======
    segment_stardist,
    segment_stardist_from_files,
>>>>>>> 3b4977b5
)
from tapenade.preprocessing.segmentation_postprocessing import (
    remove_labels_outside_of_mask,
)
from tqdm import tqdm
from tqdm.contrib.concurrent import process_map

from napari_tapenade_processing._custom_widgets import HoverTooltipButton
from napari_tapenade_processing._macro_recorder import MacroRecorder
from napari_tapenade_processing._processing_graph import ProcessingGraph

if TYPE_CHECKING:
    import napari

"""
! TODO:
- Use adjective_dict in functions instead of manually specifying the name of the output layers
- Add manual rotation of principal axis
- Add Napari progress bars https://napari.org/stable/api/napari.utils.progress.html
- Block function calls when a function is already running ?
    -> Instead, at the start of each function, disable the run button
        -> does not work as the viewer state is not updated before all functions are finished
- Add tracks processing functions
- Replace sliders with spinboxes for integer values
- Consider replacing sliders with spinboxes for float values too

- Add dask support for macro running
- Populate labels postprocessing
    - labels smoothing
    - remove labels that touch the border
    - close holes

"""


class TapenadeProcessingWidget(QWidget):
    def __init__(self, viewer: "napari.viewer.Viewer"):
        super().__init__()

        self._viewer = viewer

        self._array_layer_combo = create_widget(
            widget_type="ComboBox",
            label="Array",
            options={"nullable": False},
        )

        self._image_layer_combo = create_widget(
            widget_type="ComboBox",
            label="Image",
            options={"nullable": True},
        )

        self._ref_image_layer_combo = create_widget(
            widget_type="ComboBox",
            label="Image (ref)",
            options={"nullable": True},
        )

        self._mask_layer_combo = create_widget(
            widget_type="ComboBox",
            label="Mask",
            options={"nullable": True},
        )

        self._mask_for_volume_layer_combo = create_widget(
            widget_type="ComboBox",
            label="Mask (volume)",
            options={"nullable": True},
        )

        self._labels_layer_combo = create_widget(
            widget_type="ComboBox",
            label="Labels",
            options={"nullable": True},
        )

        layer_combos_container = Container(
            widgets=[
                self._array_layer_combo,
                self._image_layer_combo,
                self._ref_image_layer_combo,
                self._mask_layer_combo,
                self._mask_for_volume_layer_combo,
                self._labels_layer_combo,
            ],
            layout="vertical",
            labels=True,
        )

        self._update_layer_combos()

        # self._image_layer_combo.native.currentIndexChanged.connect(self._populate_layer_combos_values)
        self._array_layer_combo.bind(self._bind_layer_combo)
        self._image_layer_combo.bind(self._bind_layer_combo)
        self._ref_image_layer_combo.bind(self._bind_layer_combo)
        self._mask_layer_combo.bind(self._bind_layer_combo)
        self._mask_for_volume_layer_combo.bind(self._bind_layer_combo)
        self._labels_layer_combo.bind(self._bind_layer_combo)

        if True:
            # Making array isotropic
            self._rescale_interp_order_combo = create_widget(
                label="Interp order",
                options={
                    "choices": ["Nearest", "Linear", "Cubic"],
                    "value": "Linear",
                },
            )
            self._rescale_interp_order_combo.bind(
                self._bind_combo_interpolation_order
            )
            tooltip_rescale = (
                "Interpolation order.\n"
                "0: Nearest, 1: Linear, 3: Cubic\n"
                "Bigger means slower but smoother."
            )

            rescale_interp_order_label = Label(value="Images interp order")

            rescale_interp_order_container = Container(
                widgets=[
                    rescale_interp_order_label,
                    self._rescale_interp_order_combo,
                ],
                layout="horizontal",
                labels=False,
            )

            self._add_tooltip_button_to_container(
                rescale_interp_order_container, tooltip_rescale
            )

            self._rescale_input_pixelsize = create_widget(
                widget_type="TupleEdit",
                label="In",
                options={
                    "value": (1.0, 1.0, 1.0),
                    "layout": "vertical",
                    "options": {"min": 0},
                },
            )

            self._rescale_output_pixelsize = create_widget(
                widget_type="TupleEdit",
                label="Out",
                options={
                    "value": (1.0, 1.0, 1.0),
                    "layout": "vertical",
                    "options": {"min": 0},
                },
            )

            pixelsizes_container = Container(
                widgets=[
                    self._rescale_input_pixelsize,
                    self._rescale_output_pixelsize,
                ],
                layout="horizontal",
                labels=True,
            )

            self._rescale_container = Container(
                widgets=[
                    rescale_interp_order_container,
                    Label(value="Voxelsizes (ZYX, e.g in µm/pix):"),
                    pixelsizes_container,
                ],
                labels=False,
            )
<<<<<<< HEAD


            self._hyperstack_nb_timepoints_combobox = create_widget(
                widget_type="ComboBox",
            label = 'Number of timepoints :')

            select__nb_timepoints_tooltip = (
                "Number of timepoints.\n"
            )
            select_nb_timepoints_container = (
                self._add_tooltip_button_to_container(
                    self._hyperstack_nb_timepoints_combobox,
                    select__nb_timepoints_tooltip,
                )
            )


            self._hyperstack_nb_channels_combobox = create_widget(
                widget_type="ComboBox",
            label = 'Number of channels :'
            ) 
            select__nb_channels_tooltip = (
                "Number of channels.\n"
            )
            select_nb_channels_container = (
                self._add_tooltip_button_to_container(
                    self._hyperstack_nb_channels_combobox,
                    select__nb_channels_tooltip,
                )
            )

            self._hyperstack_depth_combobox = create_widget(
                widget_type="ComboBox",
            label = 'Depth :')
            select_depth_tooltip = (
                "depth.\n"
            )
            select_depth_container = (
                self._add_tooltip_button_to_container(
                    self._hyperstack_depth_combobox,
                    select_depth_tooltip,
                )
            )

            self._hyperstack_Y_combobox = create_widget(
                widget_type="ComboBox",
            label = 'Y :'
            ) 
            select_Y_tooltip = (
                "Y.\n"
            )
            select_Y_container = (
                self._add_tooltip_button_to_container(
                    self._hyperstack_Y_combobox,
                    select_Y_tooltip,
                )
            )

            self._hyperstack_X_combobox = create_widget(
            widget_type="ComboBox",
            label = 'X :'
            ) 
            select_X_tooltip = (
                "X.\n"
            )
            select_X_container = (
                self._add_tooltip_button_to_container(
                    self._hyperstack_X_combobox,
                    select_X_tooltip,
                )
            )


            # self._choose_dimension_container = create_widget(
            # label = 'Choose dimension to split',
            # options={"choices": dimensions_str, "value": dimensions_str[1]}, 
            # ) 
            # split_channels_method_tooltip = (
            #     "Select the dimension to be split.\n"
            # )
            # choose_dimension_container = (
            #     self._add_tooltip_button_to_container(
            #         self._choose_dimension_container,
            #         split_channels_method_tooltip,
            #     )
            # )

            self._hyperstack_separate_channels_checkbox = create_widget(
                widget_type="CheckBox",
                options={"value": False},
                label="Separate channels",
            )
            separate_channels_checkbox_tooltip = (
                "Separate the channels of your image into different layers.\n"
            )
            
            separate_channels_container = (
                self._add_tooltip_button_to_container(
                    self._hyperstack_separate_channels_checkbox,
                    separate_channels_checkbox_tooltip,
                )
            )

            self._hyperstack_keep_original_image_checkbox = create_widget(
                widget_type="CheckBox",
                options={"value": False},
                label="Keep original image",
            )
            keep_original_image_checkbox_tooltip = (
                "If unclicked, the original image will be deleted and only the separated channels will be plot.\n"
            )
            
            # self._array_layer_combo.changed.connect(self._update_layer_combos)

            self._array_layer_combo.native.currentIndexChanged.connect(self._update_hyperstack_comboboxes)
            keep_original_image_container = (
                self._add_tooltip_button_to_container(
                    self._hyperstack_keep_original_image_checkbox,
                    keep_original_image_checkbox_tooltip,
                )
            )
            self._organize_hyperstack = Container(
                widgets=[
                    select_nb_timepoints_container,
                    select_nb_channels_container,
                    select_depth_container,
                    select_Y_container,
                    select_X_container,
                    separate_channels_container,
                    keep_original_image_container,
                ],
                labels=False,
            )
=======
>>>>>>> 3b4977b5
            # Spectral filtering
            self._spectral_filtering_container = Container(
                widgets=[
                    EmptyWidget(),
                    Label(value="Not implemented yet."),
                    Label(value="Under construction."),
                    EmptyWidget(),
                ],
                labels=False,
            )

            # Computing mask
            self._compute_mask_method_combo = create_widget(
                label="Method",
                options={"choices": ["otsu", "snp otsu"], "value": "snp otsu"},
            )

            compute_mask_method_tooltip = (
                "otsu: thresholding with Otsu's method on blurred image.\n"
                "snp otsu: more robust but slower version of thresholding with Otsu's method."
            )
            compute_mask_method_container = (
                self._add_tooltip_button_to_container(
                    self._compute_mask_method_combo,
                    compute_mask_method_tooltip,
                )
            )

            self._compute_mask_sigma_blur_slider = create_widget(
                widget_type="IntSlider",
                label="Sigma blur",
                options={"min": 1, "max": 10, "value": 3},
            )

            compute_mask_sigma_blur_tooltip = (
                "Sigma of the Gaussian blur applied to the image before thresholding\n"
                "A good default is ~ object radius/3."
            )

            compute_mask_sigma_blur_container = (
                self._add_tooltip_button_to_container(
                    self._compute_mask_sigma_blur_slider,
                    compute_mask_sigma_blur_tooltip,
                )
            )

            self._compute_mask_threshold_factor_slider = create_widget(
                widget_type="FloatSlider",
                label="Threshold factor",
                options={"min": 0.5, "max": 1.5, "value": 1},
            )
            compute_mask_threshold_factor_tooltip = (
                "Multiplicative factor applied to the threshold computed by the chosen method\n"
                "If the mask is too inclusive (fewer pixels should be True) set factor < 1\n"
                "If the mask is too excusive (fewer pixels should be False) (set factor > 1)."
            )

            compute_mask_threshold_factor_container = (
                self._add_tooltip_button_to_container(
                    self._compute_mask_threshold_factor_slider,
                    compute_mask_threshold_factor_tooltip,
                )
            )

            # self._convex_hull_checkbox = create_widget(
            #     widget_type="CheckBox",
            #     label="Compute convex hull",
            #     options={"value": False},
            # )

            # convex_hull_checkbox_tooltip = (
            #     "Returns the convex hull of the mask. Really slow."
            # )
            # convex_hull_container = self._add_tooltip_button_to_container(
            #     self._convex_hull_checkbox, convex_hull_checkbox_tooltip
            # )

            self._compute_mask_post_processing_combo = create_widget(
                label="Post-processing",
                options={
                    "choices": ["none", "fill_holes", "convex_hull"],
                    "value": "fill_holes",
                },
            )

            compute_mask_post_processing_tooltip = (
                "Post-processing applied to the mask after thresholding.\n"
                "fill_holes: fills holes in the mask.\n"
                "convex_hull: returns the convex hull of the mask."
            )

            compute_mask_post_processing_container = (
                self._add_tooltip_button_to_container(
                    self._compute_mask_post_processing_combo,
                    compute_mask_post_processing_tooltip,
                )
            )

            self._compute_mask_keep_largest_cc_checkbox = create_widget(
                widget_type="CheckBox",
                label="Keep largest connected component",
                options={"value": True},
            )

            keep_largest_cc_tooltip = "If checked, only the largest connected component of the mask will be kept."

            keep_largest_cc_container = self._add_tooltip_button_to_container(
                self._compute_mask_keep_largest_cc_checkbox,
                keep_largest_cc_tooltip,
            )

            self._registered_image_checkbox = create_widget(
                widget_type="CheckBox",
                label="Registered image",
                options={"value": False},
            )
            registered_image_tooltip = (
                "If checked, the image is assumed to have large areas of 0s outside of the tapenade.\n"
                "These values will be masked"
            )

            registered_image_container = self._add_tooltip_button_to_container(
                self._registered_image_checkbox, registered_image_tooltip
            )

            self._compute_mask_container = Container(
                widgets=[
                    compute_mask_method_container,
                    compute_mask_sigma_blur_container,
                    compute_mask_threshold_factor_container,
                    compute_mask_post_processing_container,
                    keep_largest_cc_container,
                    registered_image_container,
                ],
                labels=False,
            )

            # Local equalization
            self._local_norm_box_size_slider = create_widget(
                widget_type="IntSlider",
                label="Box size",
                options={"min": 3, "max": 25, "value": 10},
            )
            local_norm_box_size_tooltip = (
                "Size of the box used for the local equalization\n"
                "A good default is ~ 3/2 * object radius."
            )

            local_norm_box_size_container = (
                self._add_tooltip_button_to_container(
                    self._local_norm_box_size_slider,
                    local_norm_box_size_tooltip,
                )
            )

            self._local_norm_percentiles_slider = create_widget(
                widget_type="FloatRangeSlider",
                label="Percentiles",
                options={"min": 0, "max": 100, "value": [1, 99]},
            )
            local_norm_percentiles_tooltip = (
                "Percentiles used for the local equalization."
            )

            local_norm_percentiles_container = (
                self._add_tooltip_button_to_container(
                    self._local_norm_percentiles_slider,
                    local_norm_percentiles_tooltip,
                )
            )

            self._local_equalization_container = Container(
                widgets=[
                    local_norm_box_size_container,
                    local_norm_percentiles_container,
                ],
                labels=False,
            )

            # Intensity normalization
            self._int_norm_sigma_slider = create_widget(
                widget_type="IntSlider",
                label="Sigma\n(0=automatic)",
                options={"min": 0, "max": 30, "value": 20},
            )

            int_norm_sigma_tooltip = (
                "Sigma for the multiscale gaussian smoothing used to normalize the reference signal.\n"
                "If 0, the sigma is automatically computed."
            )

            int_norm_sigma_container = self._add_tooltip_button_to_container(
                self._int_norm_sigma_slider, int_norm_sigma_tooltip
            )

            self._int_norm_width_slider = create_widget(
                widget_type="IntSlider",
                label="Width of ref plane",
                options={"min": 1, "max": 5, "value": 3},
            )
            int_norm_width_tooltip = (
                "Width of the reference plane used to compute normalization values.\n"
                "You usually don't need to change this."
            )

            int_norm_width_container = self._add_tooltip_button_to_container(
                self._int_norm_width_slider, int_norm_width_tooltip
            )

            self._int_norm_container = Container(
                widgets=[
                    int_norm_sigma_container,
                    int_norm_width_container,
                ],
                labels=False,
            )

            # Segment with StarDist
            self._segment_stardist_model_path = create_widget(
                widget_type="FileEdit",
                options={"mode": "d"},
                label="Model path",
            )

            self._segment_stardist_model_path.native.children()[
                1
            ].setPlaceholderText("Path to pretrained model folder")

            self._segment_stardist_default_thresholds_checkbox = create_widget(
                widget_type="CheckBox",
                label="Use default thresholds",
                options={"value": True},
            )

            default_thresholds_tooltip = (
                "If checked, the probability threshold and NMS threshold\n"
                "will be set to the optimized values from the pretrained model."
            )

            default_thresholds_container = (
                self._add_tooltip_button_to_container(
                    self._segment_stardist_default_thresholds_checkbox,
                    default_thresholds_tooltip,
                )
            )

            self._segment_stardist_prob_threshold_slider = create_widget(
                widget_type="FloatSlider",
                label="Prob threshold",
                options={"min": 0, "max": 1, "value": 0.5},
            )

            prob_threshold_tooltip = (
                "Threshold above which a pixel from the probability map is\n"
                "considered as being a center candidate.\n"
                "Lower values will result in more objects."
            )

            self._prob_threshold_container = (
                self._add_tooltip_button_to_container(
                    self._segment_stardist_prob_threshold_slider,
                    prob_threshold_tooltip,
                )
            )
            self._prob_threshold_container.enabled = False

            self._segment_stardist_nms_threshold_slider = create_widget(
                widget_type="FloatSlider",
                label="NMS threshold",
                options={"min": 0, "max": 1, "value": 0.4},
            )

            nms_threshold_tooltip = (
                "IoU threshold for non-maximum suppression.\n"
                "Higher values will discard redundant candidates better\n"
                "but could also remove valid objects that are very close to each other."
            )

            self._nms_threshold_container = (
                self._add_tooltip_button_to_container(
                    self._segment_stardist_nms_threshold_slider,
                    nms_threshold_tooltip,
                )
            )
            self._nms_threshold_container.enabled = False

            self._segment_stardist_default_thresholds_checkbox.changed.connect(
                self._update_segment_stardist_thresholds
            )

            self._segment_stardist_container = Container(
                widgets=[
                    self._segment_stardist_model_path,
                    default_thresholds_container,
                    self._prob_threshold_container,
                    self._nms_threshold_container,
                ],
                labels=False,
            )

            # Aligning major axis
            self._align_major_axis_interp_order_combo = create_widget(
                label="Interp order",
                options={
                    "choices": ["Nearest", "Linear", "Cubic"],
                    "value": "Linear",
                },
            )

            self._align_major_axis_interp_order_combo.bind(
                self._bind_combo_interpolation_order
            )

            align_major_axis_order_tooltip = "Interpolation order.\n0: Nearest, 1: Linear, 3: Cubic\nBigger means slower"

            align_major_axis_order_container = (
                self._add_tooltip_button_to_container(
                    self._align_major_axis_interp_order_combo,
                    align_major_axis_order_tooltip,
                )
            )

            self._align_major_axis_rotation_plane_combo = create_widget(
                label="Rotation plane",
                options={"choices": ["XY", "XZ", "YZ"], "value": "XY"},
            )

            self._align_major_axis_rotation_plane_combo.changed.connect(
                self._update_target_axis_choices
            )

            align_major_axis_rotation_plane_tooltip = (
                "2D plane in which the major axis of the mask will be computed,\n"
                "and the rotation will be applied."
            )

            align_major_axis_rotation_plane_container = (
                self._add_tooltip_button_to_container(
                    self._align_major_axis_rotation_plane_combo,
                    align_major_axis_rotation_plane_tooltip,
                )
            )

            self._align_major_axis_target_axis_combo = create_widget(
                label="Target axis",
                options={"choices": ["Y", "X"]},
            )

            align_major_axis_target_axis_tooltip = (
                "Axis to align the major axis of the mask with."
            )

            align_major_axis_target_axis_container = (
                self._add_tooltip_button_to_container(
                    self._align_major_axis_target_axis_combo,
                    align_major_axis_target_axis_tooltip,
                )
            )

            self._align_major_axis_container = Container(
                widgets=[
                    align_major_axis_order_container,
                    align_major_axis_rotation_plane_container,
                    align_major_axis_target_axis_container,
                ],
                labels=False,
            )

            # Removing labels outside of mask
            self._remove_labels_outside_of_mask_container = Container(
                widgets=[
                    EmptyWidget(),
                ],
            )

            # Cropping array using mask
            self._crop_array_using_mask_margin_checkbox = create_widget(
                widget_type="CheckBox",
                options={"value": False},
                label="Add 1 pixel margin",
            )

            self._crop_array_using_mask_container = Container(
                widgets=[
                    self._crop_array_using_mask_margin_checkbox,
                    EmptyWidget(),
                ],
            )

            # Masked gaussian smoothing
            self._masked_smoothing_sigma_slider = create_widget(
                widget_type="FloatSlider",
                label="Sigma",
                options={"min": 1, "max": 50, "value": 1},
            )

            masked_smoothing_sigma_tooltip = (
                "Standard deviation of the Gaussian kernel used for smoothing.\n"
                "Defines the spatial scale of the result."
            )

            masked_smoothing_sigma_container = (
                self._add_tooltip_button_to_container(
                    self._masked_smoothing_sigma_slider,
                    masked_smoothing_sigma_tooltip,
                )
            )

            self._masked_gaussian_smoothing_container = Container(
                widgets=[
                    Label(value="Currently, the function is only implemented"),
                    Label(value="for dense smoothing of images."),
                    EmptyWidget(),
                    masked_smoothing_sigma_container,
                ],
                labels=False,
            )

            self._func_name_to_func = {
<<<<<<< HEAD
                "reorganize_array_dimension": reorganize_array_dimension,
=======
>>>>>>> 3b4977b5
                "change_array_pixelsize": change_array_pixelsize,
                "compute_mask": compute_mask,
                "local_image_equalization": local_image_equalization,
                "align_array_major_axis": align_array_major_axis,
                "remove_labels_outside_of_mask": remove_labels_outside_of_mask,
                "crop_array_using_mask": crop_array_using_mask,
                "normalize_intensity": normalize_intensity,
                "segment_stardist": segment_stardist,
                "masked_gaussian_smoothing": masked_gaussian_smoothing,
            }

            self._funcs_combobox_text_to_containers = OrderedDict(
                [
                    ("Change layer voxelsize", self._rescale_container),
                    ("Spectral filtering", self._spectral_filtering_container),
                    ("Compute mask from image", self._compute_mask_container),
                    (
                        "Local image equalization",
                        self._local_equalization_container,
                    ),
                    ("Intensity normalization", self._int_norm_container),
                    (
                        "Align layer from mask major axis",
                        self._align_major_axis_container,
                    ),
                    (
                        "Segment with StarDist",
                        self._segment_stardist_container,
                    ),
                    (
                        "Remove labels outside of mask",
                        self._remove_labels_outside_of_mask_container,
                    ),
                    (
                        "Crop layers using mask",
                        self._crop_array_using_mask_container,
                    ),
                    (
                        "Masked gaussian smoothing",
                        self._masked_gaussian_smoothing_container,
                    ),
                ]
            )

            self._funcs_combobox_text_to_func = OrderedDict(
                [
                    ("Change layer voxelsize", self._run_rescale),
                    ("Spectral filtering", None),
                    ("Compute mask from image", self._run_compute_mask),
                    (
                        "Local image equalization",
                        self._run_local_equalization,
                    ),
                    ("Intensity normalization", self._run_normalize_intensity),
                    (
                        "Align layer from mask major axis",
                        self._run_align_major_axis,
                    ),
                    (
                        "Segment with StarDist",
                        self._run_segment_stardist,
                    ),
                    (
                        "Remove labels outside of mask",
                        self._run_remove_labels_outside_of_mask,
                    ),
                    (
                        "Crop layers using mask",
                        self._run_crop_array_using_mask,
                    ),
                    (
                        "Masked gaussian smoothing",
                        # None
                        self._run_masked_gaussian_smoothing,
                    ),
                ]
            )

            self._funcs_combobox_text_to_visible_layers = {
                "Change layer voxelsize": ["array"],
                "Spectral filtering": [],
                "Compute mask from image": ["image"],
                "Local image equalization": ["image", "mask"],
                "Intensity normalization": [
                    "image",
                    "ref_image",
                    "mask",
                    "labels",
                ],
                "Segment with StarDist": ["image"],
                "Align layer from mask major axis": [
                    "array",
                    "mask",
                ],
                "Remove labels outside of mask": ["mask", "labels"],
                "Crop layers using mask": ["array", "mask"],
                "Masked gaussian smoothing": [
                    "image",
                    "mask",
                    "mask_for_volume",
                ],
            }

            self._adjective_dict = {
                "change_array_pixelsize": "rescaled",
                "compute_mask": "mask",
                "local_image_equalization": "equalized",
                "align_array_major_axis": "aligned",
                "remove_labels_outside_of_mask": "curated",
                "crop_array_using_mask": "cropped",
                "normalize_intensity": "normalized",
                "masked_gaussian_smoothing": "smoothed",
                "spectral_filtering": "filtered",
                "segment_stardist": "segmented",
            }

        self._run_button = create_widget(
            widget_type="PushButton", label="Run function"
        )

        self._run_button.clicked.connect(self._run_current_function)

        self._main_combobox = QComboBox()
        self._main_combobox._explicitly_hidden = False
        self._main_combobox.native = self._main_combobox
        self._main_combobox.name = ""

        main_stack = QStackedWidget()
        main_stack.native = main_stack
        main_stack.name = ""

        for name, w in self._funcs_combobox_text_to_containers.items():
            # manage layout stretch and add to main combobox
            if hasattr(w, "native"):
                w.native.layout().addStretch()
                main_stack.addWidget(w.native)
            else:
                w.layout().addStretch()
                main_stack.addWidget(w)

            self._main_combobox.addItem(name)

        self._main_combobox.currentIndexChanged.connect(
            main_stack.setCurrentIndex
        )
        self._main_combobox.currentIndexChanged.connect(
            self._disable_irrelevant_layers
        )

        main_control = Container(
            widgets=[
                self._main_combobox,
                main_stack,
            ],
            labels=False,
        )

        update_layers_combos_button = create_widget(
            widget_type="PushButton", label="Refresh"
        )

        update_layers_combos_button.clicked.connect(self._update_layer_combos)
        viewer.layers.events.changed.connect(self._update_layer_combos)
        viewer.layers.events.reordered.connect(self._update_layer_combos)
        viewer.layers.events.moved.connect(self._update_layer_combos)
        viewer.layers.events.removed.connect(self._update_layer_combos)
        viewer.layers.events.removing.connect(self._update_layer_combos)
        viewer.layers.events.inserted.connect(self._update_layer_combos)
        viewer.layers.events.inserting.connect(self._update_layer_combos)

        label_and_update_container = Container(
            widgets=[
                Label(value="<u>Layers to process:</u>"),
                EmptyWidget(),
                update_layers_combos_button,
            ],
            layout="horizontal",
            labels=False,
        )

        self._add_tooltip_button_to_container(
            label_and_update_container,
            "Click refresh if a layer does not appear in the list or has a wrong name.",
        )

        self._n_jobs_slider = create_widget(
            widget_type="IntSlider",
            options={"min": 1, "max": os.cpu_count(), "value": 1},
        )

        self._n_jobs_container = Container(
            widgets=[
                Label(value="Num. parallel jobs"),
                self._n_jobs_slider,
            ],
            labels=False,
            layout="horizontal",
        )

        n_jobs_tooltip = (
            "Number of parallel jobs to run.\n"
            "Increasing this number will speed up the computation,\n"
            "but can dramatically increase the amount of memory used.\n"
            'When running functions in the "Functions" tab, parallel computation\n'
            "is triggered if the input arrays are detected as being temporal.\n"
            'When running a macro in the "Macro recording" tab, each frame is\n'
            "processed in parallel."
        )

        self._add_tooltip_button_to_container(
            self._n_jobs_container, n_jobs_tooltip
        )

        self._function_tab_container = Container(
            widgets=[
                # self._n_jobs_container,
                label_and_update_container,
                layer_combos_container,
                # update_layers_combos_button,
                Label(value="<u>Processing functions:</u>"),
                main_control,
                self._run_button,
            ],
            labels=False,
        )

        ### Recording of parameters
        self._record_parameters_path = create_widget(
            widget_type="FileEdit",
            options={"mode": "d"},
            label="Macro save path",
        )
        self._record_parameters_path.native.children()[1].setPlaceholderText(
            "Path to save the macro"
        )

        self._record_parameters_button = create_widget(
            widget_type="PushButton", label="Start recording macro"
        )

        self._run_macro_parameters_path = create_widget(
            widget_type="FileEdit",
            options={"mode": "r", "filter": "*.json"},
            label="Macro",
        )
        self._run_macro_parameters_path.native.children()[
            1
        ].setPlaceholderText("Path to the macro json")

        self._run_macro_save_path = create_widget(
            widget_type="FileEdit", options={"mode": "d"}, label="Save"
        )
        self._run_macro_save_path.native.children()[1].setPlaceholderText(
            "Path to save the results"
        )

        self._macro_widgets = {}

        self._run_macro_save_all_checkbox = create_widget(
            widget_type="CheckBox",
            label="Save all intermediate results",
            options={"value": False},
        )
        self._run_macro_save_all_checkbox.native.setEnabled(False)

        self._run_macro_compress_checkbox = create_widget(
            widget_type="CheckBox",
            label="Compress when saving",
            options={"value": False},
        )

        self._run_macro_button = create_widget(
            widget_type="PushButton", label="Run macro"
        )
        self._run_macro_button.clicked.connect(self._run_macro)

        self._test_button = create_widget(
            widget_type="PushButton", label="Display macro graph"
        )

        self._macro_tab_container = Container(
            widgets=[
                Label(value="<u>Recording macro</u>"),
                Label(value="Path to save the macro json file:"),
                self._record_parameters_path,
                self._record_parameters_button,
                EmptyWidget(),
                Label(value="<u>Running macro</u>"),
                Label(value="Paths to macro parameters:"),
                self._run_macro_parameters_path,
            ],
            layout="vertical",
            labels=False,
        )

        self._run_macro_parameters_path.changed.connect(
            self._update_macro_widgets
        )

        self._recorder = MacroRecorder()
        self._is_recording_parameters = False

        self._record_parameters_button.clicked.connect(
            self._manage_macro_widget
        )

        self._processing_graph = None
        ###

        logo_path = str(Path(__file__).parent / "logo" / "tapenade3.png")

        # label = create_widget(
        #     widget_type="Label", label=f'<img src="{logo_path}"></img>'
        # )
        pixmap = QPixmap(logo_path)
        pixmap = pixmap.scaled(150, 112, transformMode=Qt.SmoothTransformation)
        label = QLabel()
        label.setPixmap(pixmap)

        label._explicitly_hidden = False
        label.native = label
        label.name = ""

        link_website = "morphotiss.org/"
        link_DOI = "https://doi.org/10.1101/2024.08.13.607832"

        texts_container = Container(
            widgets=[
                Label(
                    value="<small>This plugin is part of TAPENADE.<br>"
                    f"Using it in your research ?<br>"
                    f'Please <a href="{link_DOI}" style="color:gray;">cite us</a>.'
                    f'</small><br><br><tt><a href="https://www.{link_website}" style="color:gray;">{link_website}</a></tt>'
                ),
            ],
            layout="vertical",
            labels=False,
        )

        self._header_container = Container(
            widgets=[label, texts_container],
            layout="horizontal",
            labels=False,
        )

        tabs = QTabWidget()
        # tabs = MultiLineTabWidget()

        ### Advanced parameters
        self._overwrite_checkbox = create_widget(
            widget_type="CheckBox",
            label="New layers overwrite previous ones",
            options={"value": False},
        )

        self._overwrite_tooltip = (
            "If checked, a newly computed layer will overwrite the one\n"
            "of the same type that was used as input.\n"
            "This can be useful to save memory."
        )

        overwrite_container = self._add_tooltip_button_to_container(
            self._overwrite_checkbox, self._overwrite_tooltip
        )

        # self._systematic_crop_checkbox = create_widget(
        #     widget_type="CheckBox",
        #     label="Results are cropped using mask",
        #     options={"value": False},
        # )
        # self._systematic_crop_checkbox.native.setEnabled(False)

        # self._systematic_crop_tooltip = (
        #     "If checked, the results of the functions will be systematically cropped using the mask.\n"
        #     "This can be useful to save memory.\n"
        #     "If not, the results will have the same shape as the input layers."
        # )

        self._general_parameters_tab_container = Container(
            widgets=[
                overwrite_container,
                # self._systematic_crop_checkbox,
            ],
            layout="vertical",
            labels=False,
        )
        ###

        self._general_parameters_tab_container.native.layout().addStretch(1)
        self._macro_tab_container.native.layout().addStretch(1)
        self._function_tab_container.native.layout().addStretch(1)

        tabs.addTab(self._function_tab_container.native, "Functions")
        tabs.addTab(self._macro_tab_container.native, "Macro recording")
        tabs.addTab(
            self._general_parameters_tab_container.native, "General params"
        )

        self.setLayout(QVBoxLayout())

        self.layout().addWidget(self._header_container.native)
        self.layout().addWidget(self._n_jobs_container.native)
        self.layout().addWidget(tabs)
        self.layout().addStretch(1)

        self._disable_irrelevant_layers(0)
        self._update_layer_combos()

        self._macro_graph = None

    def _update_segment_stardist_thresholds(self, event):
        self._prob_threshold_container.enabled = not event
        self._nms_threshold_container.enabled = not event

    def _add_tooltip_button_to_container(self, container, tooltip_text):
        button = HoverTooltipButton(tooltip_text)
        button.native = button
        button._explicitly_hidden = False
        button.name = ""

        if isinstance(container, Container):
            container.append(button)
        else:
            if isinstance(container, CheckBox):
                container = Container(
                    widgets=[container, button],
                    labels=False,
                    layout="horizontal",
                )
            else:
                container_label = container.label
                container.label = ""
                container = Container(
                    widgets=[Label(value=container_label), container, button],
                    labels=False,
                    layout="horizontal",
                )
            return container
        return None

    def _bind_combo_interpolation_order(self, obj):
        if obj.native.currentText() == "Nearest":
            return 0
        elif obj.native.currentText() == "Linear":
            return 1
        elif obj.native.currentText() == "Cubic":
            return 3

    def _bind_layer_combo(self, obj):
        """
        This used so that when calling layer_combo.value, we get the layer object,
        not the name of the layer
        """
        name = obj.native.currentText()
        if name not in ("", "-----"):
            return self._viewer.layers[name]
        else:
            return None

    def _update_layer_combos(self):

        ### 1. Clear all combos but keep the previous choice if possible
        previous_texts = []

        # clear all combos and add None
        for c in (
            self._array_layer_combo,
            self._image_layer_combo,
            self._ref_image_layer_combo,
            self._mask_layer_combo,
            self._mask_for_volume_layer_combo,
            self._labels_layer_combo,
            # self._tracks_layer_combo
        ):
            previous_texts.append(c.native.currentText())
            c.native.clear()
            # check if combo is nullable
            if c._nullable:
                c.native.addItem(None)

        ### 2. Add layers to combos
        # add layers to compatible combos
        for layer in self._viewer.layers:
            if (
                isinstance(layer, napari.layers.Image | napari.layers.Labels)
                and self._array_layer_combo.enabled
            ):
                self._array_layer_combo.native.addItem(layer.name)
            if isinstance(layer, napari.layers.Image):
                if layer.data.dtype == bool:
                    if self._mask_layer_combo.enabled:
                        self._mask_layer_combo.native.addItem(layer.name)
                    if self._mask_for_volume_layer_combo.enabled:
                        self._mask_for_volume_layer_combo.native.addItem(
                            layer.name
                        )
                else:
                    if self._image_layer_combo.enabled:
                        self._image_layer_combo.native.addItem(layer.name)
                    if self._ref_image_layer_combo.enabled:
                        self._ref_image_layer_combo.native.addItem(layer.name)
            elif (
                isinstance(layer, napari.layers.Labels)
                and self._labels_layer_combo.enabled
            ):
                self._labels_layer_combo.native.addItem(layer.name)
            # elif isinstance(layer, Tracks):
            #     self._tracks_layer_combo.addItem(layer.name)

        ### 3. Reset combo current choice to previous text if possible
        for index_c, c in enumerate(
            [
                self._array_layer_combo,
                self._image_layer_combo,
                self._ref_image_layer_combo,
                self._mask_layer_combo,
                self._mask_for_volume_layer_combo,
                self._labels_layer_combo,
                # self._tracks_layer_combo
            ]
        ):
            all_choices = [
                c.native.itemText(i) for i in range(c.native.count())
            ]
            if previous_texts[index_c] in all_choices:

                # if the previous layer is None, set it to the newest layer
                if previous_texts[index_c] == c.native.itemText(0):
                    c.native.setCurrentIndex(c.native.count() - 1)
                else:
                    c.native.setCurrentText(previous_texts[index_c])
            else:
                c.native.setCurrentIndex(0)

    def _manage_macro_widget(self):
        path = str(self._record_parameters_path.value)

        if path == "." or not os.path.exists(path):
            napari.utils.notifications.show_warning(
                "Please enter a path to record the macro"
            )
        else:
            if not self._is_recording_parameters:
                self._is_recording_parameters = True

                self._record_parameters_button.native.setText(
                    "Stop recording and save macro"
                )
                self._record_parameters_path.enabled = False
                self._test_button.enabled = True
            else:  # if was recording
                self._is_recording_parameters = False

                self._recorder.dump_recorded_parameters(path)

                self._record_parameters_button.native.setText(
                    "Start tecording macro"
                )
                self._record_parameters_path.enabled = True
                self._test_button.enabled = False

    def _bool_layers_filter(self, wdg: ComboBox):
        return [
            layer
            for layer in self._viewer.layers
            if isinstance(layer, Image) and layer.data.dtype == bool
        ]

    def _not_bool_layers_filter(self, wdg: ComboBox):
        return [
            layer
            for layer in self._viewer.layers
            if isinstance(layer, Image) and layer.data.dtype != bool
        ]

    def _run_current_function(self):
        function_text = self._main_combobox.currentText()
        function = self._funcs_combobox_text_to_func[function_text]
        # run function
        function()

    def _disable_irrelevant_layers(self, event):

        name, _ = list(self._funcs_combobox_text_to_containers.items())[event]

        list_layers_enabled = self._funcs_combobox_text_to_visible_layers[name]

        for layer_type in [
            "array",
            "image",
            "ref_image",
            "mask",
            "mask_for_volume",
            "labels",
        ]:
            combo = getattr(self, f"_{layer_type}_layer_combo")
            # combo.enabled = layer_type in list_layers_enabled
            combo.visible = layer_type in list_layers_enabled

    def _identify_layer_type(self, layer: "napari.layers.Layer"):
        layer_type = layer.__class__.__name__
        if layer_type in ("Image", "Labels"):
            return layer_type
        else:
            return "Other"

    def _assert_basic_layer_properties(
        self, layer: "napari.layers.Layer", allowed_types: list
    ):

        if layer is None:
            msg = "Please select a layer"
            napari.utils.notifications.show_warning(msg)
            raise ValueError(msg)

        if layer.data.ndim not in (3, 4):
            msg = "The layer must be 3D (ZYX) or 3D+time (TZYX)"
            napari.utils.notifications.show_warning(msg)
            raise ValueError(msg)

        layer_type = self._identify_layer_type(layer)
        if layer_type not in allowed_types:
            msg = f"The layer must be part of {allowed_types}"
            napari.utils.notifications.show_warning(msg)
            raise ValueError(msg)

        return layer, layer_type

    def _transmissive_image_layer_properties(
        self, layer: "napari.layers.Image"
    ):
        return {
            "contrast_limits": layer.contrast_limits,
            "gamma": layer.gamma,
            "colormap": layer.colormap,
            "blending": layer.blending,
            "opacity": layer.opacity,
        }

    def _transmissive_labels_layer_properties(
        self, layer: "napari.layers.Labels"
    ):
        return {
            "color": layer.color,
            "blending": layer.blending,
            "opacity": layer.opacity,
        }

    def _run_rescale(self):

        layer, layer_type = self._assert_basic_layer_properties(
            self._array_layer_combo.value, ["Image", "Labels"]
        )
        if layer.data.dtype == bool:
            layer_type = "Mask"

        input_pixelsize = self._rescale_input_pixelsize.value
        output_pixelsize = self._rescale_output_pixelsize.value

        assert not (
            any(factor <= 0 for factor in input_pixelsize)
        ), "Input voxel size must have non-zero elements"
        assert not (
            any(factor <= 0 for factor in output_pixelsize)
        ), "Output voxel size must have non-zero elements"

        func_params = {
            "order": self._rescale_interp_order_combo.value,
            "input_pixelsize": input_pixelsize,
            "output_pixelsize": output_pixelsize,
            "n_jobs": self._n_jobs_slider.value,
        }

        if layer_type in ("Labels", "Mask"):
            func_params["order"] = 0

        start_time = time.time()
        result_array = change_array_pixelsize(layer.data, **func_params)
        print(f"Array rescaling took {time.time() - start_time} seconds")

        old_name = layer.name
        name = f"{old_name}_{self._adjective_dict['change_array_pixelsize']}"

        if self._overwrite_checkbox.value:
            layer.data = result_array
            layer.name = name
        else:
            if layer_type in ("Image", "Mask"):
                self._viewer.add_image(
                    result_array,
                    name=name,
                    **self._transmissive_image_layer_properties(layer),
                )
            else:
                self._viewer.add_labels(
                    result_array,
                    name=name,
                    **self._transmissive_labels_layer_properties(layer),
                )
            self._array_layer_combo.native.setCurrentIndex(
                self._array_layer_combo.native.count() - 1
            )

        if self._is_recording_parameters:

            input_params_to_layer_names_and_types_dict = {
                "array": (old_name, layer_type),
            }
            output_params_to_layer_names_and_types_dict = OrderedDict(
                [("rescaled_array", (name, layer_type))]
            )
            self._recorder.record(
                function_name="change_array_pixelsize",
                func_params=func_params,
                main_input_param_name="array",
                input_params_to_layer_names_and_types_dict=input_params_to_layer_names_and_types_dict,
                output_params_to_layer_names_and_types_dict=output_params_to_layer_names_and_types_dict,
            )

            if self._macro_graph is not None:
                self._update_graph_widget()

<<<<<<< HEAD
    def _run_organize_hyperstack(self):

        layer, _ = self._assert_basic_layer_properties(
            self._image_layer_combo.value, ["Image"]
        )
        func_params = {
        "nb_channels": self._hyperstack_nb_channels_combobox.value,
        "nb_depth": self._hyperstack_depth_combobox.value,
        "nb_Y": self._hyperstack_Y_combobox.value,
        "nb_X": self._hyperstack_X_combobox.value,
        "nb_timepoints" : self._hyperstack_nb_timepoints_combobox.value,
        "bool_seperate_channels": self._hyperstack_separate_channels_checkbox.value,
        "shape_as_string" : 'None'
    }
        
        shape = ([str(i) for i in layer.data.shape])
        #We compare the actual shape of the image with the selected numbers of dimensions, it has to match, but the user selected 'None' (0, 1 or 2 times) so we add 'None' to the shape of the image
        # (very dirty solution)
        if len(shape) == 4: 
            shape.append('None')
        if len(shape) == 3:
            shape.append('None')
            shape.append('None')
        c = self._hyperstack_nb_channels_combobox.value
        z = self._hyperstack_depth_combobox.value
        y = self._hyperstack_Y_combobox.value
        x = self._hyperstack_X_combobox.value
        t = self._hyperstack_nb_timepoints_combobox.value
        selected_dims = [str(i) for i in [c,z,y,x,t]]
        if not np.all(np.sort(selected_dims)== np.sort(shape)): #if dimensions do not match, e.g if the same dim is selected 2 times
            msg = "Dimensions selected do not match the shape of the image"
            print(np.sort(selected_dims), np.sort(shape))
            napari.utils.notifications.show_warning(msg)
            raise ValueError(msg)

        start_time = time.time()
        result_array = reorganize_array_dimension(layer.data, **func_params)
        # if the user chose to remove original image
        if self._hyperstack_keep_original_image_checkbox.value is False :
            print('removing original image')
            self._viewer.layers.remove(layer)

        for index, im in enumerate(result_array): #adding all image from the output list of function transpose_and_split_stack
            name = f"{layer.name}_{index}"
            self._viewer.add_image(
                im,
                name=name,
                **self._transmissive_image_layer_properties(layer),
            )

            
        print(f"Hyperstack reorganization took {time.time() - start_time} seconds")

=======
>>>>>>> 3b4977b5
    def _run_compute_mask(self):

        layer, _ = self._assert_basic_layer_properties(
            self._image_layer_combo.value, ["Image"]
        )

        func_params = {
            "method": self._compute_mask_method_combo.value,
            "sigma_blur": self._compute_mask_sigma_blur_slider.value,
            "threshold_factor": self._compute_mask_threshold_factor_slider.value,
            "post_processing_method": self._compute_mask_post_processing_combo.value,
            "keep_largest_cc": self._compute_mask_keep_largest_cc_checkbox.value,
            "registered_image": self._registered_image_checkbox.value,
            "n_jobs": self._n_jobs_slider.value,
        }

        start_time = time.time()
        mask = compute_mask(layer.data, **func_params)
        print(f"Mask computation took {time.time() - start_time} seconds")

        name = f"{layer.name}_{self._adjective_dict['compute_mask']}"

        self._viewer.add_image(
            mask,
            name=name,
            blending="additive",
            opacity=0.7,
        )

        self._mask_layer_combo.native.setCurrentIndex(
            self._mask_layer_combo.native.count() - 1
        )

        if self._is_recording_parameters:
            input_params_to_layer_names_and_types_dict = {
                "image": (layer.name, "Image"),
            }
            output_params_to_layer_names_and_types_dict = OrderedDict(
                [("mask", (name, "Image"))]
            )

            self._recorder.record(
                function_name="compute_mask",
                func_params=func_params,
                main_input_param_name="image",
                input_params_to_layer_names_and_types_dict=input_params_to_layer_names_and_types_dict,
                output_params_to_layer_names_and_types_dict=output_params_to_layer_names_and_types_dict,
            )

            if self._macro_graph is not None:
                self._update_graph_widget()

    def _run_local_equalization(self):

        layer, _ = self._assert_basic_layer_properties(
            self._image_layer_combo.value, ["Image"]
        )

        mask_available = self._mask_layer_combo.value is not None

        if mask_available:
            mask_layer, _ = self._assert_basic_layer_properties(
                self._mask_layer_combo.value, ["Image"]
            )
            mask_layer_data = mask_layer.data
            assert (
                mask_layer_data.shape == layer.data.shape
            ), "Mask and data must have the same shape"
        else:
            mask_layer_data = None

        perc_low, perc_high = self._local_norm_percentiles_slider.value

        func_params = {
            "perc_low": perc_low,
            "perc_high": perc_high,
            "box_size": self._local_norm_box_size_slider.value,
            "n_jobs": self._n_jobs_slider.value,
        }

        start_time = time.time()
        equalized_array = local_image_equalization(
            layer.data, mask=mask_layer_data, **func_params
        )
        print(f"Local equalization took {time.time() - start_time} seconds")

        if mask_layer_data is not None:
            equalized_array = np.where(mask_layer_data, equalized_array, 0.0)

        name = (
            f"{layer.name}_{self._adjective_dict['local_image_equalization']}"
        )

        if self._overwrite_checkbox.value:
            layer.data = equalized_array
            layer.contrast_limits = (0, 1)
            layer.name = name
        else:
            image_properties = self._transmissive_image_layer_properties(layer)
            image_properties["contrast_limits"] = (0, 1)
            self._viewer.add_image(
                equalized_array,
                name=name,
                **image_properties,
            )

            self._image_layer_combo.native.setCurrentIndex(
                self._image_layer_combo.native.count() - 1
            )

        if self._is_recording_parameters:
            input_params_to_layer_names_and_types_dict = {
                "image": (layer.name, "Image"),
                "mask": (
                    mask_layer.name if mask_layer is not None else None,
                    "Mask",
                ),
            }
            output_params_to_layer_names_and_types_dict = OrderedDict(
                [("equalized_image", (name, "Image"))]
            )
            self._recorder.record(
                function_name="local_image_equalization",
                func_params=func_params,
                main_input_param_name="image",
                input_params_to_layer_names_and_types_dict=input_params_to_layer_names_and_types_dict,
                output_params_to_layer_names_and_types_dict=output_params_to_layer_names_and_types_dict,
            )

            if self._macro_graph is not None:
                self._update_graph_widget()

    def _run_normalize_intensity(self):

        layer, _ = self._assert_basic_layer_properties(
            self._image_layer_combo.value, ["Image"]
        )

        ref_layer, _ = self._assert_basic_layer_properties(
            self._ref_image_layer_combo.value, ["Image"]
        )

        mask_available = self._mask_layer_combo.value is not None

        if mask_available:
            mask_layer, _ = self._assert_basic_layer_properties(
                self._mask_layer_combo.value, ["Image"]
            )
            mask_layer_data = mask_layer.data
            assert (
                mask_layer_data.shape == layer.data.shape
            ), "Mask and data must have the same shape"
        else:
            mask_layer_data = None

        labels_available = self._labels_layer_combo.value is not None

        if labels_available:
            labels_layer, _ = self._assert_basic_layer_properties(
                self._labels_layer_combo.value, ["Labels"]
            )
            labels_layer_data = labels_layer.data
            assert (
                labels_layer_data.shape == layer.data.shape
            ), "Labels and data must have the same shape"
        else:
            labels_layer_data = None

        sigma = self._int_norm_sigma_slider.value
        if sigma == 0:
            sigma = None
        width = self._int_norm_width_slider.value

        func_params = {
            "sigma": sigma,
            "width": width,
            "n_jobs": self._n_jobs_slider.value,
        }

        start_time = time.time()
        normalized_image = normalize_intensity(
            image=layer.data,
            ref_image=ref_layer.data,
            mask=mask_layer_data,
            labels=labels_layer_data,
            **func_params,
        )
        print(
            f"intensity normalization took {time.time() - start_time} seconds"
        )

        if mask_layer_data is not None:
            normalized_image = np.where(mask_layer_data, normalized_image, 0.0)

        old_name = layer.name
        name = f"{old_name}_{self._adjective_dict['normalize_intensity']}"

        if self._overwrite_checkbox.value:
            layer.data = normalized_image
            layer.name = name
        else:
            self._viewer.add_image(
                normalized_image,
                name=name,
                **self._transmissive_image_layer_properties(layer),
            )

            self._image_layer_combo.native.setCurrentIndex(
                self._image_layer_combo.native.count() - 1
            )

        if self._is_recording_parameters:
            input_params_to_layer_names_and_types_dict = {
                "image": (old_name, "Image"),
                "ref_image": (ref_layer.name, "Image"),
                "mask": (
                    mask_layer.name if mask_available else None,
                    "Mask",
                ),
                "labels": (
                    labels_layer.name if labels_available else None,
                    "Labels",
                ),
            }
            output_params_to_layer_names_and_types_dict = OrderedDict(
                [("normalized_image", (name, "Image"))]
            )
            self._recorder.record(
                function_name="normalize_intensity",
                func_params=func_params,
                main_input_param_name="image",
                input_params_to_layer_names_and_types_dict=input_params_to_layer_names_and_types_dict,
                output_params_to_layer_names_and_types_dict=output_params_to_layer_names_and_types_dict,
            )

            if self._macro_graph is not None:
                self._update_graph_widget()

    def _run_segment_stardist(self):

        image_layer, _ = self._assert_basic_layer_properties(
            self._image_layer_combo.value, ["Image"]
        )

        model_path = self._segment_stardist_model_path.value

        if model_path == "." or not os.path.exists(model_path):
            warnings.warn("Please enter a path to the StarDist model")
            return

        if self._segment_stardist_default_thresholds_checkbox.value:
            thresholds_dict = None
        else:
            thresholds_dict = {
                "prob": self._segment_stardist_prob_threshold_slider.value,
                "nms": self._segment_stardist_nms_threshold_slider.value,
            }

        func_params = {
            "model_path": model_path,
            "thresholds_dict": thresholds_dict,
            "n_jobs": self._n_jobs_slider.value,
        }

        start_time = time.time()
        labels = segment_stardist(image_layer.data, **func_params)
        print(f"StarDist segmentation took {time.time() - start_time} seconds")

        old_name = image_layer.name
        name = f"{old_name}_{self._adjective_dict['segment_stardist']}"
        self._viewer.add_labels(
            labels,
            name=name,
            **self._transmissive_labels_layer_properties(image_layer),
        )

        self._labels_layer_combo.native.setCurrentIndex(
            self._labels_layer_combo.native.count() - 1
        )

        if self._is_recording_parameters:
            input_params_to_layer_names_and_types_dict = {
                "image": (old_name, "Image"),
            }
            output_params_to_layer_names_and_types_dict = OrderedDict(
                [("segmented_labels", (name, "Labels"))]
            )
            self._recorder.record(
                function_name="segment_stardist",
                func_params=func_params,
                main_input_param_name="image",
                input_params_to_layer_names_and_types_dict=input_params_to_layer_names_and_types_dict,
                output_params_to_layer_names_and_types_dict=output_params_to_layer_names_and_types_dict,
            )

            if self._macro_graph is not None:
                self._update_graph_widget

    def _run_align_major_axis(self):

        mask_layer, _ = self._assert_basic_layer_properties(
            self._mask_layer_combo.value, ["Image"]
        )

        array_layer, layer_type = self._assert_basic_layer_properties(
            self._array_layer_combo.value, ["Image", "Labels"]
        )

        if array_layer.data.dtype == bool:
            layer_type = "Mask"

        func_params = {
            "target_axis": self._align_major_axis_target_axis_combo.value,
            "rotation_plane": self._align_major_axis_rotation_plane_combo.value,
            "order": self._align_major_axis_interp_order_combo.value,
            "n_jobs": self._n_jobs_slider.value,
        }

        start_time = time.time()
        array = align_array_major_axis(
            mask=mask_layer.data, array=array_layer.data, **func_params
        )
        if layer_type == "Mask":
            array = array.astype(bool)
        print(f"Alignment took {time.time() - start_time} seconds")

        old_name = array_layer.name
        name = f"{old_name}_{self._adjective_dict['align_array_major_axis']}"

        if self._overwrite_checkbox.value:
            array_layer.data = array
            array_layer.name = name
        else:
            if layer_type in ("Image", "Mask"):
                self._viewer.add_image(
                    array,
                    name=name,
                    **self._transmissive_image_layer_properties(array_layer),
                )
            else:
                self._viewer.add_labels(
                    array,
                    name=name,
                    **self._transmissive_labels_layer_properties(array_layer),
                )
            self._array_layer_combo.native.setCurrentIndex(
                self._array_layer_combo.native.count() - 1
            )

        if self._is_recording_parameters:
            input_params_to_layer_names_and_types_dict = {
                "mask": (mask_layer.name, "Image"),
                "array": (old_name, layer_type),
            }
            output_params_to_layer_names_and_types_dict = OrderedDict(
                [("aligned_array", (name, layer_type))]
            )

            self._recorder.record(
                function_name="align_array_major_axis",
                func_params=func_params,
                main_input_param_name="array",
                input_params_to_layer_names_and_types_dict=input_params_to_layer_names_and_types_dict,
                output_params_to_layer_names_and_types_dict=output_params_to_layer_names_and_types_dict,
            )

            if self._macro_graph is not None:
                self._update_graph_widget()

    def _update_hyperstack_comboboxes(self, event):

        layer, _ = self._assert_basic_layer_properties(
        self._image_layer_combo.value, ["Image"]
    )
        dimensions_str = [str(i) for i in layer.data.shape]+['None']
        if layer.data.ndim == 2: #YX
            default_dimensions = ['None','None', 'None',dimensions_str[0], dimensions_str[1]]
        elif layer.data.ndim == 3: #ZYX
            default_dimensions = ['None', dimensions_str[0],'None', dimensions_str[1], dimensions_str[2]]
        elif layer.data.ndim == 4: #CZYX #
            default_dimensions = ['None',dimensions_str[1],dimensions_str[0], dimensions_str[2], dimensions_str[3]]
            # default_dimensions = [dimensions_str[0], 'None', dimensions_str[1], dimensions_str[2], dimensions_str[3]] # if you rather have time and no channel, uncomment here (TZYX)
        elif layer.data.ndim == 5: #CTZYX
            default_dimensions = [dimensions_str[0], dimensions_str[2], dimensions_str[1], dimensions_str[3], dimensions_str[4]]
        else: 
            default_dimensions = ['None','None', 'None', 'None', 'None']
        self._hyperstack_nb_timepoints_combobox.choices= dimensions_str
        self._hyperstack_nb_channels_combobox.choices= dimensions_str
        self._hyperstack_depth_combobox.choices= dimensions_str
        self._hyperstack_Y_combobox.choices= dimensions_str
        self._hyperstack_X_combobox.choices= dimensions_str

        self._hyperstack_nb_timepoints_combobox.value= default_dimensions[0]
        self._hyperstack_nb_channels_combobox.value= default_dimensions[1]
        self._hyperstack_depth_combobox.value= default_dimensions[2]
        self._hyperstack_Y_combobox.value= default_dimensions[3]
        self._hyperstack_X_combobox.value= default_dimensions[4]
    def _update_target_axis_choices(self, event):

        if event == "XY":
            self._align_major_axis_target_axis_combo.choices = ["Y", "X"]
            self._align_major_axis_target_axis_combo.value = "Y"
        elif event == "XZ":
            self._align_major_axis_target_axis_combo.choices = ["Z", "X"]
            self._align_major_axis_target_axis_combo.value = "Z"
        else:
            self._align_major_axis_target_axis_combo.choices = ["Y", "Z"]
            self._align_major_axis_target_axis_combo.value = "Y"

    def _run_remove_labels_outside_of_mask(self):

        mask_layer, _ = self._assert_basic_layer_properties(
            self._mask_layer_combo.value, ["Image"]
        )

        labels_layer, _ = self._assert_basic_layer_properties(
            self._labels_layer_combo.value, ["Labels"]
        )

        assert (
            mask_layer is not None and labels_layer is not None
        ), "Please select both mask and labels layers"
        assert (
            mask_layer.data.shape == labels_layer.data.shape
        ), "Mask and labels must have the same shape"

        func_params = {
            "n_jobs": self._n_jobs_slider.value,
        }

        start_time = time.time()
        labels_cropped = remove_labels_outside_of_mask(
            labels=labels_layer.data, mask=mask_layer.data, **func_params
        )
        print(f"Removing labels took {time.time() - start_time} seconds")

        old_name = labels_layer.name
        name = f"{old_name}_curated"

        if self._overwrite_checkbox.value:
            labels_layer.data = labels_cropped
            labels_layer.name = name
        else:
            self._viewer.add_labels(
                labels_cropped,
                name=name,
                **self._transmissive_labels_layer_properties(labels_layer),
            )
            self._labels_layer_combo.native.setCurrentIndex(
                self._labels_layer_combo.native.count() - 1
            )

        if self._is_recording_parameters:
            input_params_to_layer_names_and_types_dict = {
                "mask": (mask_layer.name, "Image"),
                "labels": (old_name, "Labels"),
            }
            output_params_to_layer_names_and_types_dict = OrderedDict(
                [("curated_labels", (name, "Labels"))]
            )
            self._recorder.record(
                function_name="remove_labels_outside_of_mask",
                func_params=func_params,
                main_input_param_name="labels",
                input_params_to_layer_names_and_types_dict=input_params_to_layer_names_and_types_dict,
                output_params_to_layer_names_and_types_dict=output_params_to_layer_names_and_types_dict,
            )

            if self._macro_graph is not None:
                self._update_graph_widget()

    def _run_crop_array_using_mask(self):

        mask_layer, _ = self._assert_basic_layer_properties(
            self._mask_layer_combo.value, ["Image"]
        )

        array_layer, layer_type = self._assert_basic_layer_properties(
            self._array_layer_combo.value, ["Image", "Labels"]
        )

        if array_layer.data.dtype == bool:
            layer_type = "Mask"

        func_params = {
            "margin": int(self._crop_array_using_mask_margin_checkbox.value),
            "n_jobs": self._n_jobs_slider.value,
        }

        start_time = time.time()
        array = crop_array_using_mask(
            mask=mask_layer.data, array=array_layer.data, **func_params
        )
        print(f"Cropping took {time.time() - start_time} seconds")

        old_name = array_layer.name
        name = f"{old_name}_{self._adjective_dict['crop_array_using_mask']}"

        if self._overwrite_checkbox.value:
            array_layer.data = array
            array_layer.name = name
        else:
            if layer_type in ("Image", "Mask"):
                self._viewer.add_image(
                    array,
                    name=name,
                    **self._transmissive_image_layer_properties(array_layer),
                )
            else:
                self._viewer.add_labels(
                    array,
                    name=name,
                    **self._transmissive_labels_layer_properties(array_layer),
                )
            self._array_layer_combo.native.setCurrentIndex(
                self._array_layer_combo.native.count() - 1
            )

        if self._is_recording_parameters:
            input_params_to_layer_names_and_types_dict = {
                "mask": (mask_layer.name, "Image"),
                "array": (old_name, layer_type),
            }

            output_params_to_layer_names_and_types_dict = OrderedDict(
                [("cropped_array", (name, layer_type))]
            )

            self._recorder.record(
                function_name="crop_array_using_mask",
                func_params=func_params,
                main_input_param_name="array",
                input_params_to_layer_names_and_types_dict=input_params_to_layer_names_and_types_dict,
                output_params_to_layer_names_and_types_dict=output_params_to_layer_names_and_types_dict,
            )

            if self._macro_graph is not None:
                self._update_graph_widget()

    def _run_masked_gaussian_smoothing(self):

        layer, _ = self._assert_basic_layer_properties(
            self._image_layer_combo.value, ["Image"]
        )

        mask_available = self._mask_layer_combo.value is not None

        if mask_available:
            mask_layer, _ = self._assert_basic_layer_properties(
                self._mask_layer_combo.value, ["Image"]
            )
            mask_layer_data = mask_layer.data
            assert (
                mask_layer_data.shape == layer.data.shape
            ), "Mask and data must have the same shape"
        else:
            mask_layer_data = None

        mask_for_volume_available = (
            self._mask_for_volume_layer_combo.value is not None
        )

        if mask_for_volume_available:
            mask_for_volume_layer, _ = self._assert_basic_layer_properties(
                self._mask_for_volume_layer_combo.value, ["Image"]
            )
            mask_for_volume_layer_data = mask_for_volume_layer.data
            assert (
                mask_for_volume_layer_data.shape == layer.data.shape
            ), "Mask (volume) and data must have the same shape"
        else:
            mask_for_volume_layer_data = None

        sigma = self._masked_smoothing_sigma_slider.value

        func_params = {
            "sigmas": sigma,
            "n_jobs": self._n_jobs_slider.value,
        }

        start_time = time.time()
        smoothed_array = masked_gaussian_smoothing(
            layer.data,
            mask=mask_layer_data,
            mask_for_volume=mask_for_volume_layer_data,
            **func_params,
        )
        print(f"Smoothing took {time.time() - start_time} seconds")

        name = (
            f"{layer.name}_{self._adjective_dict['masked_gaussian_smoothing']}"
        )

        if self._overwrite_checkbox.value:
            layer.data = smoothed_array
            layer.name = name

        else:
            self._viewer.add_image(
                smoothed_array,
                name=name,
                **self._transmissive_image_layer_properties(layer),
            )
            self._image_layer_combo.native.setCurrentIndex(
                self._image_layer_combo.native.count() - 1
            )

        if self._is_recording_parameters:
            input_params_to_layer_names_and_types_dict = {
                "image": (layer.name, "Image"),
                "mask": (
                    mask_layer.name if mask_available else None,
                    "Mask",
                ),
                "mask_for_volume": (
                    (
                        mask_for_volume_layer.name
                        if mask_for_volume_available
                        else None
                    ),
                    "Mask",
                ),
            }
            output_params_to_layer_names_and_types_dict = OrderedDict(
                [("smoothed_image", (name, "Image"))]
            )
            self._recorder.record(
                function_name="masked_gaussian_smoothing",
                func_params=func_params,
                main_input_param_name="image",
                input_params_to_layer_names_and_types_dict=input_params_to_layer_names_and_types_dict,
                output_params_to_layer_names_and_types_dict=output_params_to_layer_names_and_types_dict,
            )

            if self._macro_graph is not None:
                self._update_graph_widget()

    def _reset_macro_widgets(self):
        self._macro_widgets = {}
        self._macro_tab_container.clear()

        self._macro_tab_container.extend(
            [
                Label(value="<u>Recording macro</u>"),
                Label(value="Path to save the macro json file:"),
                self._record_parameters_path,
                self._record_parameters_button,
                EmptyWidget(),
                Label(value="<u>Running macro</u>"),
                Label(value="Paths to macro parameters:"),
                self._run_macro_parameters_path,
            ]
        )

    def _update_macro_widgets(self):
        parameters_path = self._run_macro_parameters_path.value

        self._reset_macro_widgets()
        if parameters_path != "." and os.path.isfile(parameters_path):
            with open(parameters_path) as file:
                recorded_functions_calls_list = json.loads(file.read())

            self._processing_graph = ProcessingGraph(
                recorded_functions_calls_list=recorded_functions_calls_list
            )

            root_layer_ids_to_types_dict = (
                self._processing_graph.roots_layers_ids
            )

            for input_id, (layer_id, input_types) in enumerate(
                root_layer_ids_to_types_dict.items(), start=1
            ):

                input_types = [
                    elem for elem in input_types if elem != "undefined"
                ]

                widget = create_widget(
                    widget_type="FileEdit", options={"mode": "d"}
                )
                widget.native.children()[1].setPlaceholderText(
                    f"Path to folder ({input_types} {input_id})"
                )
                self._macro_tab_container.append(
                    Label(value=f"Path to folder ({input_types} {input_id}):")
                )
                self._macro_tab_container.append(widget)
                self._macro_widgets[layer_id] = widget

            self._macro_tab_container.extend(
                [
                    Label(value="Path to save outputs folders of tifs:"),
                    self._run_macro_save_path,
                    self._run_macro_compress_checkbox,
                    self._run_macro_save_all_checkbox,
                    self._run_macro_button,
                ]
            )

    def _path_to_files(self, path_to_folder, file_type="tif"):
        return natsorted(glob.glob(f"{path_to_folder}/*.{file_type}"))

    def _run_macro(self):
        parameters_path = self._run_macro_parameters_path.value
        save_path = self._run_macro_save_path.value

        if parameters_path == "." or not os.path.exists(parameters_path):
            warnings.warn("Please enter a path to the macro parameters")
            return
        if save_path == "." or not os.path.isdir(save_path):
            warnings.warn("Please enter a path to save the outputs")
            return

        compress_params = {}
        if self._run_macro_compress_checkbox.value:
            compress_params.update({"compression": ("zlib", 1)})

        layer_id_to_folder_path_dict = {
            layer_id: widget.value
            for layer_id, widget in self._macro_widgets.items()
        }

        for layer_id, path in layer_id_to_folder_path_dict.items():
            if path == "." or not os.path.exists(path):
                warnings.warn(f"Please enter a path for layer {layer_id}")
                return
            files = self._path_to_files(path)
            if not files:
                warnings.warn(f"No tif files found in folder {path}")
                return

        for node_function in self._processing_graph.nodes_functions.values():
            function_name = node_function.function_name
            func_params = node_function.func_params
            func_params["n_jobs"] = self._n_jobs_slider.value
            function = self._func_name_to_func[function_name]

            input_params_to_layer_ids_dict = (
                node_function.input_params_to_layer_ids_dict
            )
            # this should be an OrderedDict
            output_params_to_layer_ids_dict = (
                node_function.output_params_to_layer_ids_dict
            )

            main_param = node_function.main_input_param_name
            main_layer_folder_name = os.path.basename(
                layer_id_to_folder_path_dict[
                    input_params_to_layer_ids_dict[main_param]
                ]
            )
            # create a folder for the outputs of this function
            folder_name = f"{main_layer_folder_name}_{self._adjective_dict[function_name]}"
            if len(output_params_to_layer_ids_dict) == 1:
                folder_path = f"{save_path}/{folder_name}"
                self._create_folder_if_needed(folder_path)
                layer_id = next(iter(output_params_to_layer_ids_dict.values()))
                layer_id_to_folder_path_dict.update({layer_id: folder_path})
            else:
                # for i in range(1, len(output_params_to_layer_ids_dict) + 1):
                for i, layer_id in enumerate(
                    output_params_to_layer_ids_dict.values(), start=1
                ):
                    subfolder_name = f"{folder_name}_{i}"
                    folder_path = f"{save_path}/{subfolder_name}"
                    self._create_folder_if_needed(folder_path)
                    layer_id_to_folder_path_dict.update(
                        {layer_id: folder_path}
                    )

            input_params_to_list_of_tifpaths_dict = {
                param: self._path_to_files(
                    layer_id_to_folder_path_dict[layer_id]
                )
                for param, layer_id in input_params_to_layer_ids_dict.items()
            }

            n_tifs = len(input_params_to_list_of_tifpaths_dict[main_param])

            parallel_function = build_parallel_function(
                function,
                input_params_to_list_of_tifpaths_dict,
                output_params_to_layer_ids_dict,
                layer_id_to_folder_path_dict,
                func_params,
                compress_params,
            )

            # * functions that need to be ran sequentially
            if function_name in []:
                for i in tqdm(
                    range(n_tifs), desc=f"Processing {function_name}"
                ):
                    parallel_function(i)
            # * functions that need special wrapping (e.g cropping)
            elif function_name == "crop_array_using_mask":
                output_id = next(
                    iter(output_params_to_layer_ids_dict.values())
                )
                output_folder = layer_id_to_folder_path_dict[output_id]
                crop_array_using_mask_from_files(
                    input_params_to_list_of_tifpaths_dict["mask"],
                    input_params_to_list_of_tifpaths_dict["array"],
                    output_folder,
                    compress_params,
                    func_params,
                )
            elif function_name == "align_array_major_axis":
                output_id = next(
                    iter(output_params_to_layer_ids_dict.values())
                )
                output_folder = layer_id_to_folder_path_dict[output_id]
                align_array_major_axis_from_files(
                    input_params_to_list_of_tifpaths_dict["mask"],
                    input_params_to_list_of_tifpaths_dict["array"],
                    output_folder,
                    compress_params,
                    func_params,
                )
            elif function_name == "segment_stardist":
                output_id = next(
                    iter(output_params_to_layer_ids_dict.values())
                )
                output_folder = layer_id_to_folder_path_dict[output_id]
                segment_stardist_from_files(
                    input_params_to_list_of_tifpaths_dict["image"],
                    output_folder,
                    compress_params,
                    func_params,
                )
            # * functions that can be ran in parallel
            else:
                process_map(
                    parallel_function,
                    range(n_tifs),
                    chunksize=1,
                    max_workers=func_params["n_jobs"],
                    desc=f"Processing {function_name}",
                )

        napari.utils.notifications.show_info("Macro processing finished")

    def _create_folder_if_needed(self, folder_path):
        if not os.path.exists(folder_path):
            os.makedirs(folder_path)

    def _save_array_to_tif_folder(self, folder_path, array, compress_params):

        num_frames = array.shape[0]
        num_zeros = int(np.ceil(np.log10(num_frames)))

        for i, array_slice in enumerate(array):
            tifffile.imwrite(
                f"{folder_path}/frame_{i:0{num_zeros}d}.tif",
                array_slice,
                **compress_params,
            )

    def _read_folder_of_tifs(self, folder_path):
        tif_files = glob.glob(f"{folder_path}/*.tif")
        tif_files.sort()
        sample_dtype = tifffile.imread(tif_files[0]).dtype
        return np.array(
            [tifffile.imread(tif_file) for tif_file in tif_files],
            dtype=sample_dtype,
        )


def parallel_function(
    i,
    function,
    input_params_to_list_of_tifpaths_dict,
    output_params_to_layer_ids_dict,
    layer_id_to_folder_path_dict,
    func_params,
    compress_params,
):
    input_param_to_tif_dict = {
        param: tifffile.imread(tif_paths[i])
        for param, tif_paths in input_params_to_list_of_tifpaths_dict.items()
    }

    function_result = function(**input_param_to_tif_dict, **func_params)

    if len(output_params_to_layer_ids_dict) == 1:
        output_param, output_layer_id = next(
            iter(output_params_to_layer_ids_dict.items())
        )
        output_folder_path = layer_id_to_folder_path_dict[output_layer_id]

        tifffile.imwrite(
            f"{output_folder_path}/{output_param}_{i:>04}.tif",
            function_result,
            **compress_params,
        )
    else:
        for (output_param, output_layer_id), result in zip(
            output_params_to_layer_ids_dict.items(), function_result
        ):
            output_folder_path = layer_id_to_folder_path_dict[output_layer_id]

            tifffile.imwrite(
                f"{output_folder_path}/{output_param}_{i:>04}.tif",
                result,
                **compress_params,
            )


def build_parallel_function(
    function,
    input_params_to_list_of_tifpaths_dict,
    output_params_to_layer_ids_dict,
    layer_id_to_folder_path_dict,
    func_params,
    compress_params,
):

    parallel_func = partial(
        parallel_function,
        function=function,
        input_params_to_list_of_tifpaths_dict=input_params_to_list_of_tifpaths_dict,
        output_params_to_layer_ids_dict=output_params_to_layer_ids_dict,
        layer_id_to_folder_path_dict=layer_id_to_folder_path_dict,
        func_params=func_params,
        compress_params=compress_params,
    )

    return parallel_func


if __name__ == "__main__":
    import napari

    viewer = napari.Viewer()
    widget = TapenadeProcessingWidget(viewer)
    viewer.window.add_dock_widget(widget, area="right")
    napari.run()<|MERGE_RESOLUTION|>--- conflicted
+++ resolved
@@ -41,12 +41,9 @@
     local_image_equalization,
     masked_gaussian_smoothing,
     normalize_intensity,
-<<<<<<< HEAD
     reorganize_array_dimension,
-=======
     segment_stardist,
     segment_stardist_from_files,
->>>>>>> 3b4977b5
 )
 from tapenade.preprocessing.segmentation_postprocessing import (
     remove_labels_outside_of_mask,
@@ -217,7 +214,6 @@
                 ],
                 labels=False,
             )
-<<<<<<< HEAD
 
 
             self._hyperstack_nb_timepoints_combobox = create_widget(
@@ -351,8 +347,6 @@
                 ],
                 labels=False,
             )
-=======
->>>>>>> 3b4977b5
             # Spectral filtering
             self._spectral_filtering_container = Container(
                 widgets=[
@@ -772,10 +766,7 @@
             )
 
             self._func_name_to_func = {
-<<<<<<< HEAD
                 "reorganize_array_dimension": reorganize_array_dimension,
-=======
->>>>>>> 3b4977b5
                 "change_array_pixelsize": change_array_pixelsize,
                 "compute_mask": compute_mask,
                 "local_image_equalization": local_image_equalization,
@@ -1498,7 +1489,6 @@
             if self._macro_graph is not None:
                 self._update_graph_widget()
 
-<<<<<<< HEAD
     def _run_organize_hyperstack(self):
 
         layer, _ = self._assert_basic_layer_properties(
@@ -1552,8 +1542,6 @@
             
         print(f"Hyperstack reorganization took {time.time() - start_time} seconds")
 
-=======
->>>>>>> 3b4977b5
     def _run_compute_mask(self):
 
         layer, _ = self._assert_basic_layer_properties(
